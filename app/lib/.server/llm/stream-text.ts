import { convertToCoreMessages, streamText as _streamText } from 'ai';
import { getModel } from '~/lib/.server/llm/model';
import { MAX_TOKENS } from './constants';
import { getSystemPrompt } from './prompts';
import { DEFAULT_MODEL, DEFAULT_PROVIDER, getModelList, MODEL_REGEX, PROVIDER_REGEX } from '~/utils/constants';

interface ToolResult<Name extends string, Args, Result> {
  toolCallId: string;
  toolName: Name;
  args: Args;
  result: Result;
}

interface Message {
  role: 'user' | 'assistant';
  content: string;
  toolInvocations?: ToolResult<string, unknown, unknown>[];
  model?: string;
}

export type Messages = Message[];

export type StreamingOptions = Omit<Parameters<typeof _streamText>[0], 'model'>;

function extractPropertiesFromMessage(message: Message): { model: string; provider: string; content: string } {
  const textContent = Array.isArray(message.content)
    ? message.content.find((item) => item.type === 'text')?.text || ''
    : message.content;

  const modelMatch = textContent.match(MODEL_REGEX);
  const providerMatch = textContent.match(PROVIDER_REGEX);

  /*
   * Extract model
   * const modelMatch = message.content.match(MODEL_REGEX);
   */
  const model = modelMatch ? modelMatch[1] : DEFAULT_MODEL;

<<<<<<< HEAD
  // Extract provider
  const providerMatch = message.content.match(PROVIDER_REGEX);
  const provider = providerMatch ? providerMatch[1] : DEFAULT_PROVIDER.name;
=======
  /*
   * Extract provider
   * const providerMatch = message.content.match(PROVIDER_REGEX);
   */
  const provider = providerMatch ? providerMatch[1] : DEFAULT_PROVIDER;
>>>>>>> a0eb0a07

  const cleanedContent = Array.isArray(message.content)
    ? message.content.map((item) => {
        if (item.type === 'text') {
          return {
            type: 'text',
            text: item.text?.replace(MODEL_REGEX, '').replace(PROVIDER_REGEX, ''),
          };
        }

        return item; // Preserve image_url and other types as is
      })
    : textContent.replace(MODEL_REGEX, '').replace(PROVIDER_REGEX, '');

  return { model, provider, content: cleanedContent };
}

export async function streamText(messages: Messages, env: Env, options?: StreamingOptions,apiKeys?: Record<string, string>) {
  let currentModel = DEFAULT_MODEL;
  let currentProvider = DEFAULT_PROVIDER.name;
  const MODEL_LIST = await getModelList(apiKeys||{});   
  const processedMessages = messages.map((message) => {
    if (message.role === 'user') {
      const { model, provider, content } = extractPropertiesFromMessage(message);

      if (MODEL_LIST.find((m) => m.name === model)) {
        currentModel = model;
      }
      currentProvider = provider;

      return { ...message, content };
    }

    return message;
  });

  const modelDetails = MODEL_LIST.find((m) => m.name === currentModel);

  const dynamicMaxTokens = modelDetails && modelDetails.maxTokenAllowed ? modelDetails.maxTokenAllowed : MAX_TOKENS;

  return _streamText({
<<<<<<< HEAD
    model: getModel(currentProvider, currentModel, env, apiKeys) as any,
    system: getSystemPrompt(),
    maxTokens: dynamicMaxTokens,
    messages: convertToCoreMessages(processedMessages as any),
    ...options,
=======
    ...options,
    model: getModel(currentProvider, currentModel, env, apiKeys),
    system: getSystemPrompt(),
    maxTokens: dynamicMaxTokens,
    messages: convertToCoreMessages(processedMessages),
>>>>>>> a0eb0a07
  });
}<|MERGE_RESOLUTION|>--- conflicted
+++ resolved
@@ -36,17 +36,11 @@
    */
   const model = modelMatch ? modelMatch[1] : DEFAULT_MODEL;
 
-<<<<<<< HEAD
-  // Extract provider
-  const providerMatch = message.content.match(PROVIDER_REGEX);
-  const provider = providerMatch ? providerMatch[1] : DEFAULT_PROVIDER.name;
-=======
   /*
    * Extract provider
    * const providerMatch = message.content.match(PROVIDER_REGEX);
    */
-  const provider = providerMatch ? providerMatch[1] : DEFAULT_PROVIDER;
->>>>>>> a0eb0a07
+  const provider = providerMatch ? providerMatch[1] : DEFAULT_PROVIDER.name;
 
   const cleanedContent = Array.isArray(message.content)
     ? message.content.map((item) => {
@@ -88,18 +82,10 @@
   const dynamicMaxTokens = modelDetails && modelDetails.maxTokenAllowed ? modelDetails.maxTokenAllowed : MAX_TOKENS;
 
   return _streamText({
-<<<<<<< HEAD
     model: getModel(currentProvider, currentModel, env, apiKeys) as any,
     system: getSystemPrompt(),
     maxTokens: dynamicMaxTokens,
     messages: convertToCoreMessages(processedMessages as any),
     ...options,
-=======
-    ...options,
-    model: getModel(currentProvider, currentModel, env, apiKeys),
-    system: getSystemPrompt(),
-    maxTokens: dynamicMaxTokens,
-    messages: convertToCoreMessages(processedMessages),
->>>>>>> a0eb0a07
   });
 }