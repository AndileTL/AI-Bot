--- conflicted
+++ resolved
@@ -109,13 +109,9 @@
     case 'Deepseek':
       return getDeepseekModel(apiKey, model);
     case 'Mistral':
-<<<<<<< HEAD
       return getMistralModel(apiKey, model);
-=======
-      return  getMistralModel(apiKey, model);
     case 'xAI':
       return getXAIModel(apiKey, model);
->>>>>>> 775283e3
     default:
       return getOllamaModel(baseURL, model);
   }
