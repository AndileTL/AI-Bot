--- conflicted
+++ resolved
@@ -57,12 +57,12 @@
   return openai(model);
 }
 
-<<<<<<< HEAD
 export function getOllamaModel(baseURL: string, model: string) {
   let Ollama = ollama(model);
   Ollama.config.baseURL = `${baseURL}/api`;
   return Ollama;
-=======
+}
+
 export function getDeepseekModel(apiKey: string, model: string){
   const openai = createOpenAI({
     baseURL: 'https://api.deepseek.com/beta',
@@ -70,10 +70,6 @@
   });
 
   return openai(model);
-}
-export function getOllamaModel(model: string) {
-  return ollama(model);
->>>>>>> f0b4b136
 }
 
 export function getOpenRouterModel(apiKey: string, model: string) {
