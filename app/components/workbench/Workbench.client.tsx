--- conflicted
+++ resolved
@@ -180,13 +180,9 @@
                                     {(() => {
                                       // Calculate diff stats
                                       const { additions, deletions } = (() => {
-<<<<<<< HEAD
-                                        if (!history.originalContent) return { additions: 0, deletions: 0 };
-=======
                                         if (!history.originalContent) {
                                           return { additions: 0, deletions: 0 };
                                         }
->>>>>>> 7045646b
 
                                         const normalizedOriginal = history.originalContent.replace(/\r\n/g, '\n');
                                         const normalizedCurrent =
@@ -210,17 +206,11 @@
                                             if (change.added) {
                                               acc.additions += change.value.split('\n').length;
                                             }
-<<<<<<< HEAD
+
                                             if (change.removed) {
                                               acc.deletions += change.value.split('\n').length;
                                             }
-=======
-
-                                            if (change.removed) {
-                                              acc.deletions += change.value.split('\n').length;
-                                            }
-
->>>>>>> 7045646b
+
                                             return acc;
                                           },
                                           { additions: 0, deletions: 0 },
@@ -293,11 +283,7 @@
     const [isPushDialogOpen, setIsPushDialogOpen] = useState(false);
     const [fileHistory, setFileHistory] = useState<Record<string, FileHistory>>({});
 
-<<<<<<< HEAD
-    const modifiedFiles = Array.from(useStore(workbenchStore.unsavedFiles).keys());
-=======
     // const modifiedFiles = Array.from(useStore(workbenchStore.unsavedFiles).keys());
->>>>>>> 7045646b
 
     const hasPreview = useStore(computed(workbenchStore.previews, (previews) => previews.length > 0));
     const showWorkbench = useStore(workbenchStore.showWorkbench);
@@ -467,10 +453,7 @@
               try {
                 const commitMessage = prompt('Please enter a commit message:', 'Initial commit') || 'Initial commit';
                 await workbenchStore.pushToGitHub(repoName, commitMessage, username, token);
-<<<<<<< HEAD
-=======
-
->>>>>>> 7045646b
+
                 const repoUrl = `https://github.com/${username}/${repoName}`;
 
                 if (updateChatMestaData && !metadata?.gitUrl) {
