/*
 * @ts-nocheck
 * Preventing TS checks with files presented in the video for a better presentation.
 */
import type { Message } from 'ai';
import React, { type RefCallback, useCallback, useEffect, useState } from 'react';
import { ClientOnly } from 'remix-utils/client-only';
import { Menu } from '~/components/sidebar/Menu.client';
import { IconButton } from '~/components/ui/IconButton';
import { Workbench } from '~/components/workbench/Workbench.client';
import { classNames } from '~/utils/classNames';
import { MODEL_LIST, PROVIDER_LIST, initializeModelList } from '~/utils/constants';
import { Messages } from './Messages.client';
import { SendButton } from './SendButton.client';
import { APIKeyManager, getApiKeysFromCookies } from './APIKeyManager';
import Cookies from 'js-cookie';
import * as Tooltip from '@radix-ui/react-tooltip';

import styles from './BaseChat.module.scss';
import { ExportChatButton } from '~/components/chat/chatExportAndImport/ExportChatButton';
import { ImportButtons } from '~/components/chat/chatExportAndImport/ImportButtons';
import { ExamplePrompts } from '~/components/chat/ExamplePrompts';
import GitCloneButton from './GitCloneButton';

import FilePreview from './FilePreview';
import { ModelSelector } from '~/components/chat/ModelSelector';
import { SpeechRecognitionButton } from '~/components/chat/SpeechRecognition';
import type { IProviderSetting, ProviderInfo } from '~/types/model';
import { ScreenshotStateManager } from './ScreenshotStateManager';
import { toast } from 'react-toastify';
import StarterTemplates from './StarterTemplates';
import type { ActionAlert } from '~/types/actions';
import ChatAlert from './ChatAlert';
import { LLMManager } from '~/lib/modules/llm/manager';

const TEXTAREA_MIN_HEIGHT = 76;

interface BaseChatProps {
  textareaRef?: React.RefObject<HTMLTextAreaElement> | undefined;
  messageRef?: RefCallback<HTMLDivElement> | undefined;
  scrollRef?: RefCallback<HTMLDivElement> | undefined;
  showChat?: boolean;
  chatStarted?: boolean;
  isStreaming?: boolean;
  messages?: Message[];
  description?: string;
  enhancingPrompt?: boolean;
  promptEnhanced?: boolean;
  input?: string;
  model?: string;
  setModel?: (model: string) => void;
  provider?: ProviderInfo;
  setProvider?: (provider: ProviderInfo) => void;
  providerList?: ProviderInfo[];
  handleStop?: () => void;
  sendMessage?: (event: React.UIEvent, messageInput?: string) => void;
  handleInputChange?: (event: React.ChangeEvent<HTMLTextAreaElement>) => void;
  enhancePrompt?: () => void;
  importChat?: (description: string, messages: Message[]) => Promise<void>;
  exportChat?: () => void;
  uploadedFiles?: File[];
  setUploadedFiles?: (files: File[]) => void;
  imageDataList?: string[];
  setImageDataList?: (dataList: string[]) => void;
  actionAlert?: ActionAlert;
  clearAlert?: () => void;
}

export const BaseChat = React.forwardRef<HTMLDivElement, BaseChatProps>(
  (
    {
      textareaRef,
      messageRef,
      scrollRef,
      showChat = true,
      chatStarted = false,
      isStreaming = false,
      model,
      setModel,
      provider,
      setProvider,
      providerList,
      input = '',
      enhancingPrompt,
      handleInputChange,

      // promptEnhanced,
      enhancePrompt,
      sendMessage,
      handleStop,
      importChat,
      exportChat,
      uploadedFiles = [],
      setUploadedFiles,
      imageDataList = [],
      setImageDataList,
      messages,
      actionAlert,
      clearAlert,
    },
    ref,
  ) => {
    const TEXTAREA_MAX_HEIGHT = chatStarted ? 400 : 200;
    const [apiKeys, setApiKeys] = useState<Record<string, string>>(getApiKeysFromCookies());
    const [modelList, setModelList] = useState(MODEL_LIST);
    const [isModelSettingsCollapsed, setIsModelSettingsCollapsed] = useState(false);
    const [isListening, setIsListening] = useState(false);
    const [recognition, setRecognition] = useState<SpeechRecognition | null>(null);
    const [transcript, setTranscript] = useState('');
    const [isModelLoading, setIsModelLoading] = useState<string | undefined>('all');

    const getProviderSettings = useCallback(() => {
      let providerSettings: Record<string, IProviderSetting> | undefined = undefined;

      try {
        const savedProviderSettings = Cookies.get('providers');

        if (savedProviderSettings) {
          const parsedProviderSettings = JSON.parse(savedProviderSettings);

          if (typeof parsedProviderSettings === 'object' && parsedProviderSettings !== null) {
            providerSettings = parsedProviderSettings;
          }
        }
      } catch (error) {
        console.error('Error loading Provider Settings from cookies:', error);

        // Clear invalid cookie data
        Cookies.remove('providers');
      }

      return providerSettings;
    }, []);
    useEffect(() => {
      console.log(transcript);
    }, [transcript]);

    useEffect(() => {
      if (typeof window !== 'undefined' && ('SpeechRecognition' in window || 'webkitSpeechRecognition' in window)) {
        const SpeechRecognition = window.SpeechRecognition || window.webkitSpeechRecognition;
        const recognition = new SpeechRecognition();
        recognition.continuous = true;
        recognition.interimResults = true;

        recognition.onresult = (event) => {
          const transcript = Array.from(event.results)
            .map((result) => result[0])
            .map((result) => result.transcript)
            .join('');

          setTranscript(transcript);

          if (handleInputChange) {
            const syntheticEvent = {
              target: { value: transcript },
            } as React.ChangeEvent<HTMLTextAreaElement>;
            handleInputChange(syntheticEvent);
          }
        };

        recognition.onerror = (event) => {
          console.error('Speech recognition error:', event.error);
          setIsListening(false);
        };

        setRecognition(recognition);
      }
    }, []);

    useEffect(() => {
      if (typeof window !== 'undefined') {
        const providerSettings = getProviderSettings();
        let parsedApiKeys: Record<string, string> | undefined = {};

        try {
          parsedApiKeys = getApiKeysFromCookies();
          setApiKeys(parsedApiKeys);
        } catch (error) {
          console.error('Error loading API keys from cookies:', error);

          // Clear invalid cookie data
          Cookies.remove('apiKeys');
        }
        setIsModelLoading('all');
        initializeModelList({ apiKeys: parsedApiKeys, providerSettings })
          .then((modelList) => {
            // console.log('Model List: ', modelList);
            setModelList(modelList);
          })
          .catch((error) => {
            console.error('Error initializing model list:', error);
          })
          .finally(() => {
            setIsModelLoading(undefined);
          });
      }
    }, [providerList]);

    const onApiKeysChange = async (providerName: string, apiKey: string) => {
      const newApiKeys = { ...apiKeys, [providerName]: apiKey };
      setApiKeys(newApiKeys);
      Cookies.set('apiKeys', JSON.stringify(newApiKeys));

      const provider = LLMManager.getInstance(import.meta.env || process.env || {}).getProvider(providerName);

      if (provider && provider.getDynamicModels) {
        setIsModelLoading(providerName);

        try {
          const providerSettings = getProviderSettings();
          const staticModels = provider.staticModels;
          const dynamicModels = await provider.getDynamicModels(
            newApiKeys,
            providerSettings,
            import.meta.env || process.env || {},
          );

          setModelList((preModels) => {
            const filteredOutPreModels = preModels.filter((x) => x.provider !== providerName);
            return [...filteredOutPreModels, ...staticModels, ...dynamicModels];
          });
        } catch (error) {
          console.error('Error loading dynamic models:', error);
        }
        setIsModelLoading(undefined);
      }
    };

    const startListening = () => {
      if (recognition) {
        recognition.start();
        setIsListening(true);
      }
    };

    const stopListening = () => {
      if (recognition) {
        recognition.stop();
        setIsListening(false);
      }
    };

    const handleSendMessage = (event: React.UIEvent, messageInput?: string) => {
      if (sendMessage) {
        sendMessage(event, messageInput);

        if (recognition) {
          recognition.abort(); // Stop current recognition
          setTranscript(''); // Clear transcript
          setIsListening(false);

          // Clear the input by triggering handleInputChange with empty value
          if (handleInputChange) {
            const syntheticEvent = {
              target: { value: '' },
            } as React.ChangeEvent<HTMLTextAreaElement>;
            handleInputChange(syntheticEvent);
          }
        }
      }
    };

    const handleFileUpload = () => {
      const input = document.createElement('input');
      input.type = 'file';
      input.accept = 'image/*';

      input.onchange = async (e) => {
        const file = (e.target as HTMLInputElement).files?.[0];

        if (file) {
          const reader = new FileReader();

          reader.onload = (e) => {
            const base64Image = e.target?.result as string;
            setUploadedFiles?.([...uploadedFiles, file]);
            setImageDataList?.([...imageDataList, base64Image]);
          };
          reader.readAsDataURL(file);
        }
      };

      input.click();
    };

    const handlePaste = async (e: React.ClipboardEvent) => {
      const items = e.clipboardData?.items;

      if (!items) {
        return;
      }

      for (const item of items) {
        if (item.type.startsWith('image/')) {
          e.preventDefault();

          const file = item.getAsFile();

          if (file) {
            const reader = new FileReader();

            reader.onload = (e) => {
              const base64Image = e.target?.result as string;
              setUploadedFiles?.([...uploadedFiles, file]);
              setImageDataList?.([...imageDataList, base64Image]);
            };
            reader.readAsDataURL(file);
          }

          break;
        }
      }
    };

    const baseChat = (
      <div
        ref={ref}
        className={classNames(styles.BaseChat, 'relative flex h-full w-full overflow-hidden')}
        data-chat-visible={showChat}
      >
        <ClientOnly>{() => <Menu />}</ClientOnly>
        <div ref={scrollRef} className="flex flex-col lg:flex-row overflow-y-auto w-full h-full">
          <div className={classNames(styles.Chat, 'flex flex-col flex-grow lg:min-w-[var(--chat-min-width)] h-full')}>
            {!chatStarted && (
              <div id="intro" className="mt-[16vh] max-w-chat mx-auto text-center px-4 lg:px-0">
                <h1 className="text-3xl lg:text-6xl font-bold text-bolt-elements-textPrimary mb-4 animate-fade-in">
                  Where ideas begin
                </h1>
                <p className="text-md lg:text-xl mb-8 text-bolt-elements-textSecondary animate-fade-in animation-delay-200">
                  Bring ideas to life in seconds or get help on existing projects.
                </p>
              </div>
            )}
            <div
              className={classNames('pt-6 px-2 sm:px-6', {
                'h-full flex flex-col': chatStarted,
              })}
            >
              <ClientOnly>
                {() => {
                  return chatStarted ? (
                    <Messages
                      ref={messageRef}
                      className="flex flex-col w-full flex-1 max-w-chat pb-6 mx-auto z-1"
                      messages={messages}
                      isStreaming={isStreaming}
                    />
                  ) : null;
                }}
              </ClientOnly>
              <div
                className={classNames('flex flex-col gap-4 w-full max-w-chat mx-auto z-prompt mb-6', {
                  'sticky bottom-2': chatStarted,
                })}
              >
                <div className="bg-bolt-elements-background-depth-2">
                  {actionAlert && (
                    <ChatAlert
                      alert={actionAlert}
                      clearAlert={() => clearAlert?.()}
                      postMessage={(message) => {
                        sendMessage?.({} as any, message);
                        clearAlert?.();
                      }}
                    />
                  )}
                </div>
                <div
                  className={classNames(
                    'bg-bolt-elements-background-depth-2 p-3 rounded-lg border border-bolt-elements-borderColor relative w-full max-w-chat mx-auto z-prompt',

                    /*
                     * {
                     *   'sticky bottom-2': chatStarted,
                     * },
                     */
                  )}
                >
                  <svg className={classNames(styles.PromptEffectContainer)}>
                    <defs>
                      <linearGradient
                        id="line-gradient"
                        x1="20%"
                        y1="0%"
                        x2="-14%"
                        y2="10%"
                        gradientUnits="userSpaceOnUse"
                        gradientTransform="rotate(-45)"
                      >
                        <stop offset="0%" stopColor="#b44aff" stopOpacity="0%"></stop>
                        <stop offset="40%" stopColor="#b44aff" stopOpacity="80%"></stop>
                        <stop offset="50%" stopColor="#b44aff" stopOpacity="80%"></stop>
                        <stop offset="100%" stopColor="#b44aff" stopOpacity="0%"></stop>
                      </linearGradient>
                      <linearGradient id="shine-gradient">
                        <stop offset="0%" stopColor="white" stopOpacity="0%"></stop>
                        <stop offset="40%" stopColor="#ffffff" stopOpacity="80%"></stop>
                        <stop offset="50%" stopColor="#ffffff" stopOpacity="80%"></stop>
                        <stop offset="100%" stopColor="white" stopOpacity="0%"></stop>
                      </linearGradient>
                    </defs>
                    <rect className={classNames(styles.PromptEffectLine)} pathLength="100" strokeLinecap="round"></rect>
                    <rect className={classNames(styles.PromptShine)} x="48" y="24" width="70" height="1"></rect>
                  </svg>
                  <div>
                    <ClientOnly>
                      {() => (
                        <div className={isModelSettingsCollapsed ? 'hidden' : ''}>
                          <ModelSelector
                            key={provider?.name + ':' + modelList.length}
                            model={model}
                            setModel={setModel}
                            modelList={modelList}
                            provider={provider}
                            setProvider={setProvider}
                            providerList={providerList || (PROVIDER_LIST as ProviderInfo[])}
                            apiKeys={apiKeys}
                            modelLoading={isModelLoading}
                          />
                          {(providerList || []).length > 0 && provider && (
                            <APIKeyManager
                              provider={provider}
                              apiKey={apiKeys[provider.name] || ''}
                              setApiKey={(key) => {
                                onApiKeysChange(provider.name, key);
                              }}
                            />
                          )}
                        </div>
                      )}
                    </ClientOnly>
                  </div>
                  <FilePreview
                    files={uploadedFiles}
                    imageDataList={imageDataList}
                    onRemove={(index) => {
                      setUploadedFiles?.(uploadedFiles.filter((_, i) => i !== index));
                      setImageDataList?.(imageDataList.filter((_, i) => i !== index));
                    }}
                  />
                  <ClientOnly>
                    {() => (
                      <ScreenshotStateManager
                        setUploadedFiles={setUploadedFiles}
                        setImageDataList={setImageDataList}
                        uploadedFiles={uploadedFiles}
                        imageDataList={imageDataList}
                      />
                    )}
                  </ClientOnly>
                  <div
                    className={classNames(
                      'relative shadow-xs border border-bolt-elements-borderColor backdrop-blur rounded-lg',
                    )}
                  >
                    <textarea
                      ref={textareaRef}
                      className={classNames(
                        'w-full pl-4 pt-4 pr-16 outline-none resize-none text-bolt-elements-textPrimary placeholder-bolt-elements-textTertiary bg-transparent text-sm',
                        'transition-all duration-200',
                        'hover:border-bolt-elements-focus',
                      )}
                      onDragEnter={(e) => {
                        e.preventDefault();
                        e.currentTarget.style.border = '2px solid #1488fc';
                      }}
                      onDragOver={(e) => {
                        e.preventDefault();
                        e.currentTarget.style.border = '2px solid #1488fc';
                      }}
                      onDragLeave={(e) => {
                        e.preventDefault();
                        e.currentTarget.style.border = '1px solid var(--bolt-elements-borderColor)';
                      }}
                      onDrop={(e) => {
                        e.preventDefault();
                        e.currentTarget.style.border = '1px solid var(--bolt-elements-borderColor)';

                        const files = Array.from(e.dataTransfer.files);
                        files.forEach((file) => {
                          if (file.type.startsWith('image/')) {
                            const reader = new FileReader();

                            reader.onload = (e) => {
                              const base64Image = e.target?.result as string;
                              setUploadedFiles?.([...uploadedFiles, file]);
                              setImageDataList?.([...imageDataList, base64Image]);
                            };
                            reader.readAsDataURL(file);
                          }
                        });
                      }}
                      onKeyDown={(event) => {
                        if (event.key === 'Enter') {
                          if (event.shiftKey) {
                            return;
                          }

                          event.preventDefault();

                          if (isStreaming) {
                            handleStop?.();
                            return;
                          }

                          // ignore if using input method engine
                          if (event.nativeEvent.isComposing) {
                            return;
                          }

                          handleSendMessage?.(event);
                        }
                      }}
                      value={input}
                      onChange={(event) => {
                        handleInputChange?.(event);
                      }}
                      onPaste={handlePaste}
                      style={{
                        minHeight: TEXTAREA_MIN_HEIGHT,
                        maxHeight: TEXTAREA_MAX_HEIGHT,
                      }}
                      placeholder="How can Bolt help you today?"
                      translate="no"
                    />
                    <ClientOnly>
                      {() => (
                        <SendButton
                          show={input.length > 0 || isStreaming || uploadedFiles.length > 0}
                          isStreaming={isStreaming}
                          disabled={!providerList || providerList.length === 0}
                          onClick={(event) => {
                            if (isStreaming) {
                              handleStop?.();
                              return;
                            }

                            if (input.length > 0 || uploadedFiles.length > 0) {
                              handleSendMessage?.(event);
                            }
                          }}
                        />
                      )}
                    </ClientOnly>
                    <div className="flex justify-between items-center text-sm p-4 pt-2">
                      <div className="flex gap-1 items-center">
                        <IconButton title="Upload file" className="transition-all" onClick={() => handleFileUpload()}>
                          <div className="i-ph:paperclip text-xl"></div>
                        </IconButton>
                        <IconButton
                          title="Enhance prompt"
                          disabled={input.length === 0 || enhancingPrompt}
                          className={classNames('transition-all', enhancingPrompt ? 'opacity-100' : '')}
                          onClick={() => {
                            enhancePrompt?.();
                            toast.success('Prompt enhanced!');
                          }}
                        >
                          {enhancingPrompt ? (
                            <div className="i-svg-spinners:90-ring-with-bg text-bolt-elements-loader-progress text-xl animate-spin"></div>
                          ) : (
                            <div className="i-bolt:stars text-xl"></div>
                          )}
                        </IconButton>

                        <SpeechRecognitionButton
                          isListening={isListening}
                          onStart={startListening}
                          onStop={stopListening}
                          disabled={isStreaming}
                        />
                        {chatStarted && <ClientOnly>{() => <ExportChatButton exportChat={exportChat} />}</ClientOnly>}
                        <IconButton
                          title="Model Settings"
                          className={classNames('transition-all flex items-center gap-1', {
                            'bg-bolt-elements-item-backgroundAccent text-bolt-elements-item-contentAccent':
                              isModelSettingsCollapsed,
                            'bg-bolt-elements-item-backgroundDefault text-bolt-elements-item-contentDefault':
                              !isModelSettingsCollapsed,
                          })}
                          onClick={() => setIsModelSettingsCollapsed(!isModelSettingsCollapsed)}
                          disabled={!providerList || providerList.length === 0}
                        >
                          <div className={`i-ph:caret-${isModelSettingsCollapsed ? 'right' : 'down'} text-lg`} />
                          {isModelSettingsCollapsed ? <span className="text-xs">{model}</span> : <span />}
                        </IconButton>
                      </div>
                      {input.length > 3 ? (
                        <div className="text-xs text-bolt-elements-textTertiary">
                          Use <kbd className="kdb px-1.5 py-0.5 rounded bg-bolt-elements-background-depth-2">Shift</kbd>{' '}
                          + <kbd className="kdb px-1.5 py-0.5 rounded bg-bolt-elements-background-depth-2">Return</kbd>{' '}
                          a new line
                        </div>
                      ) : null}
                    </div>
                  </div>
                </div>
              </div>
            </div>
<<<<<<< HEAD
            {!chatStarted && (
              <div className="flex justify-center gap-2">
                {ImportButtons(importChat)}
                {importChat && <GitCloneButton importChat={importChat} />}
              </div>
            )}
            {!chatStarted &&
              ExamplePrompts((event, messageInput) => {
                if (isStreaming) {
                  handleStop?.();
                  return;
                }

                handleSendMessage?.(event, messageInput);
              })}
=======
            <div className="flex flex-col justify-center gap-5">
              {!chatStarted && (
                <div className="flex justify-center gap-2">
                  {ImportButtons(importChat)}
                  <GitCloneButton importChat={importChat} />
                </div>
              )}
              {!chatStarted &&
                ExamplePrompts((event, messageInput) => {
                  if (isStreaming) {
                    handleStop?.();
                    return;
                  }

                  handleSendMessage?.(event, messageInput);
                })}
              {!chatStarted && <StarterTemplates />}
            </div>
>>>>>>> 31e03ce9
          </div>
          <ClientOnly>{() => <Workbench chatStarted={chatStarted} isStreaming={isStreaming} />}</ClientOnly>
        </div>
      </div>
    );

    return <Tooltip.Provider delayDuration={200}>{baseChat}</Tooltip.Provider>;
  },
);<|MERGE_RESOLUTION|>--- conflicted
+++ resolved
@@ -597,28 +597,11 @@
                 </div>
               </div>
             </div>
-<<<<<<< HEAD
-            {!chatStarted && (
-              <div className="flex justify-center gap-2">
-                {ImportButtons(importChat)}
-                {importChat && <GitCloneButton importChat={importChat} />}
-              </div>
-            )}
-            {!chatStarted &&
-              ExamplePrompts((event, messageInput) => {
-                if (isStreaming) {
-                  handleStop?.();
-                  return;
-                }
-
-                handleSendMessage?.(event, messageInput);
-              })}
-=======
             <div className="flex flex-col justify-center gap-5">
               {!chatStarted && (
                 <div className="flex justify-center gap-2">
                   {ImportButtons(importChat)}
-                  <GitCloneButton importChat={importChat} />
+                  {importChat && <GitCloneButton importChat={importChat} />}
                 </div>
               )}
               {!chatStarted &&
@@ -632,7 +615,6 @@
                 })}
               {!chatStarted && <StarterTemplates />}
             </div>
->>>>>>> 31e03ce9
           </div>
           <ClientOnly>{() => <Workbench chatStarted={chatStarted} isStreaming={isStreaming} />}</ClientOnly>
         </div>
